// Copyright (c) 2014-2016 The btcsuite developers
// Use of this source code is governed by an ISC
// license that can be found in the LICENSE file.

package chaincfg

import (
	"errors"
	"math/big"
  "math"
	"time"
  "io"
  "os"

	"github.com/adiabat/btcd/chaincfg/chainhash"
  "github.com/adiabat/btcd/chaincfg/difficulty"
	"github.com/adiabat/btcd/wire"
	
	"golang.org/x/crypto/scrypt"
	"github.com/bitgoin/lyra2rev2"
)

// These variables are the chain proof-of-work limit parameters for each default
// network.
var (
	// bigOne is 1 represented as a big.Int.  It is defined here to avoid
	// the overhead of creating it multiple times.
	bigOne = big.NewInt(1)

	// mainPowLimit is the highest proof of work value a Bitcoin block can
	// have for the main network.  It is the value 2^224 - 1.
	mainPowLimit = new(big.Int).Sub(new(big.Int).Lsh(bigOne, 224), bigOne)

	// regressionPowLimit is the highest proof of work value a Bitcoin block
	// can have for the regression test network.  It is the value 2^255 - 1.
	regressionPowLimit = new(big.Int).Sub(new(big.Int).Lsh(bigOne, 255), bigOne)

	// testNet3PowLimit is the highest proof of work value a Bitcoin block
	// can have for the test network (version 3).  It is the value
	// 2^224 - 1.
	testNet3PowLimit = new(big.Int).Sub(new(big.Int).Lsh(bigOne, 224), bigOne)

	bc2NetPowLimit = new(big.Int).Sub(new(big.Int).Lsh(bigOne, 231), bigOne)

	liteCoinTestNet4PowLimit = new(big.Int).Sub(new(big.Int).Lsh(bigOne, 236), bigOne)

	// simNetPowLimit is the highest proof of work value a Bitcoin block
	// can have for the simulation test network.  It is the value 2^255 - 1.
	simNetPowLimit = new(big.Int).Sub(new(big.Int).Lsh(bigOne, 255), bigOne)
)

// Checkpoint identifies a known good point in the block chain.  Using
// checkpoints allows a few optimizations for old blocks during initial download
// and also prevents forks from old blocks.
//
// Each checkpoint is selected based upon several factors.  See the
// documentation for blockchain.IsCheckpointCandidate for details on the
// selection criteria.
type Checkpoint struct {
	Height int32
	Hash   *chainhash.Hash
}

// Params defines a Bitcoin network by its parameters.  These parameters may be
// used by Bitcoin applications to differentiate networks as well as addresses
// and keys for one network from those intended for use on another network.
type Params struct {
	// Name defines a human-readable identifier for the network.
	Name string

	// Net defines the magic bytes used to identify the network.
	Net wire.BitcoinNet

	// DefaultPort defines the default peer-to-peer port for the network.
	DefaultPort string

	// DNSSeeds defines a list of DNS seeds for the network that are used
	// as one method to discover peers.
	DNSSeeds []string

	// GenesisBlock defines the first block of the chain.
	GenesisBlock *wire.MsgBlock

	// GenesisHash is the starting block hash.
	GenesisHash *chainhash.Hash

	// The function used to calculate the proof of work value for a block
	PoWFunction func(b []byte) chainhash.Hash
  
  // The function used to calculate the difficulty of a given block
  DiffCalcFunction func(r io.ReadSeeker, height, startheight int32, p *Params) (uint32, error)

	// PowLimit defines the highest allowed proof of work value for a block
	// as a uint256.
	PowLimit *big.Int

	// PowLimitBits defines the highest allowed proof of work value for a
	// block in compact form.
	PowLimitBits uint32

	// CoinbaseMaturity is the number of blocks required before newly mined
	// coins (coinbase transactions) can be spent.
	CoinbaseMaturity uint16

	// SubsidyReductionInterval is the interval of blocks before the subsidy
	// is reduced.
	SubsidyReductionInterval int32

	// TargetTimespan is the desired amount of time that should elapse
	// before the block difficulty requirement is examined to determine how
	// it should be changed in order to maintain the desired block
	// generation rate.
	TargetTimespan time.Duration

	// TargetTimePerBlock is the desired amount of time to generate each
	// block.
	TargetTimePerBlock time.Duration

	// RetargetAdjustmentFactor is the adjustment factor used to limit
	// the minimum and maximum amount of adjustment that can occur between
	// difficulty retargets.
	RetargetAdjustmentFactor int64

	// ReduceMinDifficulty defines whether the network should reduce the
	// minimum required difficulty after a long enough period of time has
	// passed without finding a block.  This is really only useful for test
	// networks and should not be set on a main network.
	ReduceMinDifficulty bool

	// MinDiffReductionTime is the amount of time after which the minimum
	// required difficulty should be reduced when a block hasn't been found.
	//
	// NOTE: This only applies if ReduceMinDifficulty is true.
	MinDiffReductionTime time.Duration

	// GenerateSupported specifies whether or not CPU mining is allowed.
	GenerateSupported bool

	// Checkpoints ordered from oldest to newest.
	Checkpoints []Checkpoint

	// Enforce current block version once network has
	// upgraded.  This is part of BIP0034.
	BlockEnforceNumRequired uint64

	// Reject previous block versions once network has
	// upgraded.  This is part of BIP0034.
	BlockRejectNumRequired uint64

	// The number of nodes to check.  This is part of BIP0034.
	BlockUpgradeNumToCheck uint64

	// Mempool parameters
	RelayNonStdTxs bool

	// Address encoding magics
	PubKeyHashAddrID byte   // First byte of a P2PKH address
	ScriptHashAddrID byte   // First byte of a P2SH address
	PrivateKeyID     byte   // First byte of a WIF private key
	Bech32Prefix     string // HRP for bech32 address

	// BIP32 hierarchical deterministic extended key magics
	HDPrivateKeyID [4]byte
	HDPublicKeyID  [4]byte

	// BIP44 coin type used in the hierarchical deterministic path for
	// address generation.
	HDCoinType uint32
}

/* calcDiff returns a bool given two block headers.  This bool is
true if the correct dificulty adjustment is seen in the "next" header.
Only feed it headers n-2016 and n-1, otherwise it will calculate a difficulty
when no adjustment should take place, and return false.
Note that the epoch is actually 2015 blocks long, which is confusing. */
func calcDiffAdjustBitcoin(start, end wire.BlockHeader, p *Params) uint32 {
	minRetargetTimespan := int64(p.TargetTimespan.Seconds()) / p.RetargetAdjustmentFactor
	maxRetargetTimespan := int64(p.TargetTimespan.Seconds()) * p.RetargetAdjustmentFactor
	duration := end.Timestamp.UnixNano() - start.Timestamp.UnixNano()
	if duration < minRetargetTimespan {
		duration = minRetargetTimespan
	} else if duration > maxRetargetTimespan {
		duration = maxRetargetTimespan
	}

	// calculation of new 32-byte difficulty target
	// first turn the previous target into a big int
	prevTarget := difficulty.CompactToBig(start.Bits)
	// new target is old * duration...
	newTarget := new(big.Int).Mul(prevTarget, big.NewInt(duration))
	// divided by 2 weeks
	newTarget.Div(newTarget, big.NewInt(int64(p.TargetTimespan / time.Second)))

  powLimit := difficulty.CompactToBig(p.PowLimitBits)
  
	// clip again if above minimum target (too easy)
	if newTarget.Cmp(powLimit) > 0 {
		newTarget.Set(powLimit)
	}
  
	// calculate and return 4-byte 'bits' difficulty from 32-byte target
	return difficulty.BigToCompact(newTarget)
}

func BTCDiff (r io.ReadSeeker, height, startheight int32, p *Params) (uint32, error) {
  epochLength := int32(p.TargetTimespan / p.TargetTimePerBlock)
  var err error
  var cur, prev, epochStart wire.BlockHeader
  
  offsetHeight := height - startheight
  
  // seek to n-1 header
  _, err = r.Seek(int64(80*(offsetHeight-1)), os.SEEK_SET)
  if err != nil {
    return 0, err
  }
  // read in n-1
  err = prev.Deserialize(r)
  if err != nil {
    return 0, err
  }
  
    // seek to curHeight header and read in
  _, err = r.Seek(int64(80*(offsetHeight)), os.SEEK_SET)
  if err != nil {
    return 0, err
  }
  err = cur.Deserialize(r)
  if err != nil {
    return 0, err
  }
  
  _, err = r.Seek(int64(80*(offsetHeight-(height%epochLength))), os.SEEK_SET)
  if err != nil {
    return 0, err
  }
  err = epochStart.Deserialize(r)
  if err != nil {
    return 0, err
  }
  
  var rightBits uint32
  
  if (height)%epochLength == 0 {
    // if so, check if difficulty adjustment is valid.
    // That whole "controlled supply" thing.
    // calculate diff n based on n-2016 ... n-1
    rightBits = calcDiffAdjustBitcoin(epochStart, prev, p)
  } else { // not a new epoch
    rightBits = epochStart.Bits
    
    // if on testnet, check for difficulty nerfing
    if p.ReduceMinDifficulty && cur.Timestamp.After(
      prev.Timestamp.Add(p.TargetTimePerBlock*2)) {
      rightBits = p.PowLimitBits // difficulty 1
    }
  }
  
  return rightBits, nil
}

func LTCDiff (r io.ReadSeeker, height, startheight int32, p *Params) (uint32, error) {
  epochLength := int32(p.TargetTimespan / p.TargetTimePerBlock)
  var err error
  var cur, prev, epochStart wire.BlockHeader
  
  offsetHeight := height - startheight
  
  // seek to n-1 header
  _, err = r.Seek(int64(80*(offsetHeight-1)), os.SEEK_SET)
  if err != nil {
    return 0, err
  }
  // read in n-1
  err = prev.Deserialize(r)
  if err != nil {
    return 0, err
  }
  
    // seek to curHeight header and read in
  _, err = r.Seek(int64(80*(offsetHeight)), os.SEEK_SET)
  if err != nil {
    return 0, err
  }
  err = cur.Deserialize(r)
  if err != nil {
    return 0, err
  }
  
  _, err = r.Seek(int64(80*(offsetHeight-(height%epochLength))), os.SEEK_SET)
  if err != nil {
    return 0, err
  }
  err = epochStart.Deserialize(r)
  if err != nil {
    return 0, err
  }
  
  var rightBits uint32
  
  if (height)%epochLength == 0 {
    // if so, check if difficulty adjustment is valid.
    // That whole "controlled supply" thing.
    // calculate diff n based on n-2016 ... n-1
    
    // In Litecoin the first epoch recalculates 2015 blocks back
    if height == epochLength {
      _, err = r.Seek(int64(0), os.SEEK_SET)
      if err != nil {
        return 0, err
      }
    } else {
      _, err = r.Seek(int64(offsetHeight - epochLength), os.SEEK_SET)
      if err != nil {
        return 0, err
      }
    }
    
    err = epochStart.Deserialize(r)
    if err != nil {
      return 0, err
    }
    
    rightBits = calcDiffAdjustBitcoin(epochStart, prev, p)
  } else { // not a new epoch
    rightBits = epochStart.Bits
    
    // if on testnet, check for difficulty nerfing
    if p.ReduceMinDifficulty && cur.Timestamp.After(
      prev.Timestamp.Add(p.TargetTimePerBlock*2)) {
      rightBits = p.PowLimitBits // difficulty 1
    }
  }
  
  return rightBits, nil
}

// Uses Kimoto Gravity Well for difficulty adjustment. Used in VTC, MONA etc
func calcDiffAdjustKGW(r io.ReadSeeker, height, startheight int32, p *Params) (uint32, error) {
  var minBlocks, maxBlocks int32
  minBlocks = 144
  maxBlocks = 4032
  
  if height - 1 < minBlocks {
    return p.PowLimitBits, nil
  }
  
  offsetHeight := height - startheight - 1
  
  var currentBlock wire.BlockHeader
  var err error
  
  // seek to n-1 header
  _, err = r.Seek(int64(80*offsetHeight), os.SEEK_SET)
  if err != nil {
    return 0, err
  }
  // read in n-1
  err = currentBlock.Deserialize(r)
  if err != nil {
    return 0, err
  }
  
  lastSolved := currentBlock
  
  var blocksScanned, actualRate, targetRate int64
  var difficultyAverage, previousDifficultyAverage big.Int
  var rateAdjustmentRatio, eventHorizonDeviation, eventHorizonDeviationFast, eventHorizonDevationSlow float64
  rateAdjustmentRatio = 1
  
  currentHeight := height - 1
  
  var i int32
  
  for i = 1; currentHeight != 1; i++ {
    if i > maxBlocks {
      break
    }
    
    blocksScanned++
    
    if i == 1 {
      difficultyAverage = *difficulty.CompactToBig(currentBlock.Bits)
    } else {
      compact := difficulty.CompactToBig(currentBlock.Bits)
      
      difference  := new(big.Int).Sub(compact, &previousDifficultyAverage)
      difference.Div(difference, big.NewInt(int64(i)))
      difference.Add(difference, &previousDifficultyAverage)
      difficultyAverage = *difference
    }
    
    previousDifficultyAverage = difficultyAverage
    
    actualRate = lastSolved.Timestamp.Unix() - currentBlock.Timestamp.Unix()
    targetRate = int64(p.TargetTimePerBlock.Seconds()) * blocksScanned
    rateAdjustmentRatio = 1
    
    if actualRate < 0 {
      actualRate = 0
    }
    
    if actualRate != 0 && targetRate != 0 {
      rateAdjustmentRatio = float64(targetRate) / float64(actualRate)
    }
    
    eventHorizonDeviation = 1 + (0.7084 * math.Pow(float64(blocksScanned)/float64(minBlocks), -1.228))
    eventHorizonDeviationFast = eventHorizonDeviation
    eventHorizonDevationSlow = 1 / eventHorizonDeviation
    
    if blocksScanned >= int64(minBlocks) && (rateAdjustmentRatio <= eventHorizonDevationSlow || rateAdjustmentRatio >= eventHorizonDeviationFast) {
      break
    }
    
    if currentHeight < 1 {
      break
    }
    
    currentHeight--
    
    _, err = r.Seek(int64(80*(currentHeight - startheight)), os.SEEK_SET)
    if err != nil {
      return 0, err
    }
    // read in n-1
    err = currentBlock.Deserialize(r)
    if err != nil {
      return 0, err
    }
  }
  
  newTarget := difficultyAverage
  if actualRate != 0 && targetRate != 0 {
    newTarget.Mul(&newTarget, big.NewInt(actualRate))
    
    newTarget.Div(&newTarget, big.NewInt(targetRate))
  }
  
  if newTarget.Cmp(p.PowLimit) == 1 {
    newTarget = *p.PowLimit
  }
  
  return difficulty.BigToCompact(&newTarget), nil
}

func VTCTestDiff (r io.ReadSeeker, height, startheight int32, p *Params) (uint32, error) {
  if height < 2116 {
      return LTCDiff(r, height, startheight, p)
  }
  
  offsetHeight := height - startheight
  
  // Testnet retargets only every 12 blocks
  if height % 12 != 0 {
      var prev wire.BlockHeader
      var err error
  
      // seek to n-1 header
      _, err = r.Seek(int64(80*(offsetHeight-1)), os.SEEK_SET)
      if err != nil {
        return 0, err
      }
      // read in n-1
      err = prev.Deserialize(r)
      if err != nil {
        return 0, err
      }
      
      return prev.Bits, nil
  }
  
  // Run KGW
  return calcDiffAdjustKGW(r, height, startheight, p)
}

// MainNetParams defines the network parameters for the main Bitcoin network.
var MainNetParams = Params{
	Name:        "mainnet",
	Net:         wire.MainNet,
	DefaultPort: "8333",
	DNSSeeds: []string{
		"seed.bitcoin.sipa.be",
		"dnsseed.bluematt.me",
		"dnsseed.bitcoin.dashjr.org",
		"seed.bitcoinstats.com",
		"seed.bitnodes.io",
		"bitseed.xf2.org",
		"seed.bitcoin.jonasschnelli.ch",
	},

	// Chain parameters
	GenesisBlock:             &genesisBlock,
	GenesisHash:              &genesisHash,
  DiffCalcFunction:         BTCDiff,
	PoWFunction:		          chainhash.DoubleHashH,
	PowLimit:                 mainPowLimit,
	PowLimitBits:             0x1d00ffff,
	CoinbaseMaturity:         100,
	SubsidyReductionInterval: 210000,
	TargetTimespan:           time.Hour * 24 * 14, // 14 days
	TargetTimePerBlock:       time.Minute * 10,    // 10 minutes
	RetargetAdjustmentFactor: 4,                   // 25% less, 400% more
	ReduceMinDifficulty:      false,
	MinDiffReductionTime:     0,
	GenerateSupported:        false,

	// Checkpoints ordered from oldest to newest.
	Checkpoints: []Checkpoint{
		{33333, newHashFromStr("000000002dd5588a74784eaa7ab0507a18ad16a236e7b1ce69f00d7ddfb5d0a6")},
		{74000, newHashFromStr("0000000000573993a3c9e41ce34471c079dcf5f52a0e824a81e7f953b8661a20")},
		{105000, newHashFromStr("00000000000291ce28027faea320c8d2b054b2e0fe44a773f3eefb151d6bdc97")},
		{134444, newHashFromStr("00000000000005b12ffd4cd315cd34ffd4a594f430ac814c91184a0d42d2b0fe")},
		{168000, newHashFromStr("000000000000099e61ea72015e79632f216fe6cb33d7899acb35b75c8303b763")},
		{193000, newHashFromStr("000000000000059f452a5f7340de6682a977387c17010ff6e6c3bd83ca8b1317")},
		{210000, newHashFromStr("000000000000048b95347e83192f69cf0366076336c639f9b7228e9ba171342e")},
		{216116, newHashFromStr("00000000000001b4f4b433e81ee46494af945cf96014816a4e2370f11b23df4e")},
		{225430, newHashFromStr("00000000000001c108384350f74090433e7fcf79a606b8e797f065b130575932")},
		{250000, newHashFromStr("000000000000003887df1f29024b06fc2200b55f8af8f35453d7be294df2d214")},
		{267300, newHashFromStr("000000000000000a83fbd660e918f218bf37edd92b748ad940483c7c116179ac")},
		{279000, newHashFromStr("0000000000000001ae8c72a0b0c301f67e3afca10e819efa9041e458e9bd7e40")},
		{300255, newHashFromStr("0000000000000000162804527c6e9b9f0563a280525f9d08c12041def0a0f3b2")},
		{319400, newHashFromStr("000000000000000021c6052e9becade189495d1c539aa37c58917305fd15f13b")},
		{343185, newHashFromStr("0000000000000000072b8bf361d01a6ba7d445dd024203fafc78768ed4368554")},
		{352940, newHashFromStr("000000000000000010755df42dba556bb72be6a32f3ce0b6941ce4430152c9ff")},
		{382320, newHashFromStr("00000000000000000a8dc6ed5b133d0eb2fd6af56203e4159789b092defd8ab2")},
	},

	// Enforce current block version once majority of the network has
	// upgraded.
	// 75% (750 / 1000)
	// Reject previous block versions once a majority of the network has
	// upgraded.
	// 95% (950 / 1000)
	BlockEnforceNumRequired: 750,
	BlockRejectNumRequired:  950,
	BlockUpgradeNumToCheck:  1000,

	// Mempool parameters
	RelayNonStdTxs: false,

	// Address encoding magics
	PubKeyHashAddrID: 0x00, // starts with 1
	ScriptHashAddrID: 0x05, // starts with 3
	PrivateKeyID:     0x80, // starts with 5 (uncompressed) or K (compressed)
	Bech32Prefix:     "bc", // starts with bc1

	// BIP32 hierarchical deterministic extended key magics
	HDPrivateKeyID: [4]byte{0x04, 0x88, 0xad, 0xe4}, // starts with xprv
	HDPublicKeyID:  [4]byte{0x04, 0x88, 0xb2, 0x1e}, // starts with xpub

	// BIP44 coin type used in the hierarchical deterministic path for
	// address generation.
	HDCoinType: 0,
}

<<<<<<< HEAD
=======
// RegressionNetParams defines the network parameters for the regression test
// Bitcoin network.  Not to be confused with the test Bitcoin network (version
// 3), this network is sometimes simply called "testnet".
var RegressionNetParams = Params{
	Name:        "regtest",
	Net:         wire.TestNet,
	DefaultPort: "18444",
	DNSSeeds:    []string{},

	// Chain parameters
	GenesisBlock:             &regTestGenesisBlock,
	GenesisHash:              &regTestGenesisHash,
	PoWFunction:              chainhash.DoubleHashH,
  DiffCalcFunction:         BTCDiff,
	PowLimit:                 regressionPowLimit,
	PowLimitBits:             0x207fffff,
	CoinbaseMaturity:         100,
	SubsidyReductionInterval: 150,
	TargetTimespan:           time.Hour * 24 * 14, // 14 days
	TargetTimePerBlock:       time.Minute * 10,    // 10 minutes
	RetargetAdjustmentFactor: 4,                   // 25% less, 400% more
	ReduceMinDifficulty:      true,
	MinDiffReductionTime:     time.Minute * 20, // TargetTimePerBlock * 2
	GenerateSupported:        true,

	// Checkpoints ordered from oldest to newest.
	Checkpoints: nil,

	// Enforce current block version once majority of the network has
	// upgraded.
	// 75% (750 / 1000)
	// Reject previous block versions once a majority of the network has
	// upgraded.
	// 95% (950 / 1000)
	BlockEnforceNumRequired: 750,
	BlockRejectNumRequired:  950,
	BlockUpgradeNumToCheck:  1000,

	// Mempool parameters
	RelayNonStdTxs: true,

	// Address encoding magics
	PubKeyHashAddrID: 0x6f, // starts with m or n
	ScriptHashAddrID: 0xc4, // starts with 2
	PrivateKeyID:     0xef, // starts with 9 (uncompressed) or c (compressed)
	Bech32Prefix:     "rt",

	// BIP32 hierarchical deterministic extended key magics
	HDPrivateKeyID: [4]byte{0x04, 0x35, 0x83, 0x94}, // starts with tprv
	HDPublicKeyID:  [4]byte{0x04, 0x35, 0x87, 0xcf}, // starts with tpub

	// BIP44 coin type used in the hierarchical deterministic path for
	// address generation.
	HDCoinType: 257,
}

>>>>>>> 1d02e5b4
// BC2NetParams are the parameters for the BC2 test network.
var BC2NetParams = Params{
	Name:        "bc2",
	Net:         wire.BC2Net,
	DefaultPort: "8444",
	DNSSeeds:    []string{},

	// Chain parameters
	PoWFunction:              chainhash.DoubleHashH,
  DiffCalcFunction:         BTCDiff,
	GenesisBlock:             &bc2GenesisBlock,
	GenesisHash:              &bc2GenesisHash,
	PowLimit:                 bc2NetPowLimit,
	PowLimitBits:             0x1d7fffff,
	CoinbaseMaturity:         10,
	SubsidyReductionInterval: 210000,
	TargetTimespan:           time.Hour * 1,   // 1 hour
	TargetTimePerBlock:       time.Minute * 1, // 1 minute
	RetargetAdjustmentFactor: 4,               // 25% less, 400% more
	ReduceMinDifficulty:      false,
	MinDiffReductionTime:     time.Minute * 20, // TargetTimePerBlock * 2
	GenerateSupported:        false,

	// Checkpoints ordered from oldest to newest.
	Checkpoints: []Checkpoint{},

	// Enforce current block version once majority of the network has
	// upgraded.
	// 51% (51 / 100)
	// Reject previous block versions once a majority of the network has
	// upgraded.
	// 75% (75 / 100)
	BlockEnforceNumRequired: 51,
	BlockRejectNumRequired:  75,
	BlockUpgradeNumToCheck:  100,

	// Mempool parameters
	RelayNonStdTxs: true,

	// Address encoding magics
	PubKeyHashAddrID: 0x19, // starts with B
	ScriptHashAddrID: 0x1c, // starts with ?
	Bech32Prefix:     "bc2",
	PrivateKeyID:     0xef, // starts with 9 7(uncompressed) or c (compressed)

	// BIP32 hierarchical deterministic extended key magics
	HDPrivateKeyID: [4]byte{0x04, 0x35, 0x83, 0x94}, // starts with tprv
	HDPublicKeyID:  [4]byte{0x04, 0x35, 0x87, 0xcf}, // starts with tpub

	// BIP44 coin type used in the hierarchical deterministic path for
	// address generation.
	HDCoinType: 2,
}

// LiteCoinTestNet4Params are the parameters for the litecoin test network 4.
var VertcoinTestNetParams = Params{
	Name:        "vtctest",
	Net:         wire.VertTestNet,
	DefaultPort: "15889",
	DNSSeeds: []string{
		"fr1.vtconline.org",
	},

	// Chain parameters
  DiffCalcFunction:         VTCTestDiff,
	GenesisBlock:             &VertcoinTestnetGenesisBlock,
	GenesisHash:              &VertcoinTestnetGenesisHash,
	PowLimit:                 liteCoinTestNet4PowLimit,
	PoWFunction:              func(b []byte) chainhash.Hash {
                              lyraBytes, _ := lyra2rev2.Sum(b)
                              asChainHash, _ := chainhash.NewHash(lyraBytes)
                              return *asChainHash
                            },
	PowLimitBits:             0x1e0fffff,
	CoinbaseMaturity:         120,
	SubsidyReductionInterval: 840000,
	TargetTimespan:           time.Second * 302400,    // 3.5 weeks
	TargetTimePerBlock:       time.Second * 150, // 150 seconds
	RetargetAdjustmentFactor: 4,                 // 25% less, 400% more
	ReduceMinDifficulty:      true,
	MinDiffReductionTime:     time.Minute * 10, // ?? unknown
	GenerateSupported:        false,

	// Checkpoints ordered from oldest to newest.
	Checkpoints: []Checkpoint{},

	// Enforce current block version once majority of the network has
	// upgraded.
	// 51% (51 / 100)
	// Reject previous block versions once a majority of the network has
	// upgraded.
	// 75% (75 / 100)
	BlockEnforceNumRequired: 26,
	BlockRejectNumRequired:  49,
	BlockUpgradeNumToCheck:  50,

	// Mempool parameters
	RelayNonStdTxs: true,

	// Address encoding magics
	PubKeyHashAddrID:        0x4a, // starts with m or n
	ScriptHashAddrID:        0xc4, // starts with 2
	Bech32Prefix:           "tvtc",
	PrivateKeyID:            0xef, // starts with 9 7(uncompressed) or c (compressed)

	// BIP32 hierarchical deterministic extended key magics
	HDPrivateKeyID: [4]byte{0x04, 0x35, 0x83, 0x94}, // starts with tprv
	HDPublicKeyID:  [4]byte{0x04, 0x35, 0x87, 0xcf}, // starts with tpub

	// BIP44 coin type used in the hierarchical deterministic path for
	// address generation.
	HDCoinType: 65537, // i dunno, 0x010001 ?
}

// LiteCoinTestNet4Params are the parameters for the litecoin test network 4.
var LiteCoinTestNet4Params = Params{
	Name:        "litetest4",
	Net:         wire.LiteTest4Net,
	DefaultPort: "19335",
	DNSSeeds: []string{
		"testnet-seed.litecointools.com",
		"seed-b.litecoin.loshan.co.uk",
		"dnsseed-testnet.thrasher.io",
	},

	// Chain parameters
  DiffCalcFunction:         LTCDiff,
	GenesisBlock:             &bc2GenesisBlock, // no it's not
	GenesisHash:              &liteCoinTestNet4GenesisHash,
	PoWFunction:              func(b []byte) chainhash.Hash {
                              scryptBytes, _ := scrypt.Key(b, b, 1024, 1, 1, 32)
                              asChainHash, _ := chainhash.NewHash(scryptBytes)
                              return *asChainHash
                            },
	PowLimit:                 liteCoinTestNet4PowLimit,
	PowLimitBits:             0x1e0fffff,
	CoinbaseMaturity:         100,
	SubsidyReductionInterval: 840000,
	TargetTimespan:           time.Second * 302400,    // 3.5 weeks
	TargetTimePerBlock:       time.Second * 150, // 150 seconds
	RetargetAdjustmentFactor: 4,                 // 25% less, 400% more
	ReduceMinDifficulty:      true,
	MinDiffReductionTime:     time.Minute * 10, // ?? unknown
	GenerateSupported:        false,

	// Checkpoints ordered from oldest to newest.
	Checkpoints: []Checkpoint{},

	// Enforce current block version once majority of the network has
	// upgraded.
	// 51% (51 / 100)
	// Reject previous block versions once a majority of the network has
	// upgraded.
	// 75% (75 / 100)
	BlockEnforceNumRequired: 51,
	BlockRejectNumRequired:  75,
	BlockUpgradeNumToCheck:  100,

	// Mempool parameters
	RelayNonStdTxs: true,

	// Address encoding magics
	PubKeyHashAddrID: 0x6f, // starts with m or n
	ScriptHashAddrID: 0xc4, // starts with 2
	Bech32Prefix:     "tltc",
	PrivateKeyID:     0xef, // starts with 9 7(uncompressed) or c (compressed)

	// BIP32 hierarchical deterministic extended key magics
	HDPrivateKeyID: [4]byte{0x04, 0x35, 0x83, 0x94}, // starts with tprv
	HDPublicKeyID:  [4]byte{0x04, 0x35, 0x87, 0xcf}, // starts with tpub

	// BIP44 coin type used in the hierarchical deterministic path for
	// address generation.
	HDCoinType: 65537, // i dunno, 0x010001 ?
}

// LiteCoinTestNet4Params are the parameters for the litecoin test network 4.
var LiteRegNetParams = Params{
	Name:        "litereg",
	Net:         wire.LiteRegNet,
	DefaultPort: "19444",
	DNSSeeds:    []string{},

	// Chain parameters
	GenesisBlock:             &liteCoinRegTestGenesisBlock, // no it's not
	GenesisHash:              &liteCoinRegTestGenesisHash,
	PowLimit:                 regressionPowLimit,
	PowLimitBits:             0x207fffff,
	CoinbaseMaturity:         100,
	SubsidyReductionInterval: 150,
	TargetTimespan:           time.Hour * 84,    // 84 hours (3.5 days)
	TargetTimePerBlock:       time.Second * 150, // 150 seconds (2.5 min)
	RetargetAdjustmentFactor: 4,                 // 25% less, 400% more
	ReduceMinDifficulty:      true,
	MinDiffReductionTime:     time.Minute * 10, // ?? unknown
	GenerateSupported:        true,

	// Checkpoints ordered from oldest to newest.
	Checkpoints: []Checkpoint{},

	// Enforce current block version once majority of the network has
	// upgraded.
	// 51% (51 / 100)
	// Reject previous block versions once a majority of the network has
	// upgraded.
	// 75% (75 / 100)
	BlockEnforceNumRequired: 51,
	BlockRejectNumRequired:  75,
	BlockUpgradeNumToCheck:  100,

	// Mempool parameters
	RelayNonStdTxs: true,

	// Address encoding magics
	PubKeyHashAddrID: 0x6f, // starts with m or n
	ScriptHashAddrID: 0xc4, // starts with 2
	Bech32Prefix:     "rltc",
	PrivateKeyID:     0xef, // starts with 9 7(uncompressed) or c (compressed)

	// BIP32 hierarchical deterministic extended key magics
	HDPrivateKeyID: [4]byte{0x04, 0x35, 0x83, 0x94}, // starts with tprv
	HDPublicKeyID:  [4]byte{0x04, 0x35, 0x87, 0xcf}, // starts with tpub

	// BIP44 coin type used in the hierarchical deterministic path for
	// address generation.
	HDCoinType: 258, // i dunno
}

// RegressionNetParams defines the network parameters for the regression test
// Bitcoin network.  Not to be confused with the test Bitcoin network (version
// 3), this network is sometimes simply called "testnet".
var RegressionNetParams = Params{
	Name:        "regtest",
	Net:         wire.TestNet,
	DefaultPort: "18444",
	DNSSeeds:    []string{},

	// Chain parameters
	GenesisBlock:             &regTestGenesisBlock,
	GenesisHash:              &regTestGenesisHash,
	PowLimit:                 regressionPowLimit,
	PowLimitBits:             0x207fffff,
	CoinbaseMaturity:         100,
	SubsidyReductionInterval: 150,
	TargetTimespan:           time.Hour * 24 * 14, // 14 days
	TargetTimePerBlock:       time.Minute * 10,    // 10 minutes
	RetargetAdjustmentFactor: 4,                   // 25% less, 400% more
	ReduceMinDifficulty:      true,
	MinDiffReductionTime:     time.Minute * 20, // TargetTimePerBlock * 2
	GenerateSupported:        true,

	// Checkpoints ordered from oldest to newest.
	Checkpoints: nil,

	// Enforce current block version once majority of the network has
	// upgraded.
	// 75% (750 / 1000)
	// Reject previous block versions once a majority of the network has
	// upgraded.
	// 95% (950 / 1000)
	BlockEnforceNumRequired: 750,
	BlockRejectNumRequired:  950,
	BlockUpgradeNumToCheck:  1000,

	// Mempool parameters
	RelayNonStdTxs: true,

	// Address encoding magics
	PubKeyHashAddrID: 0x6f, // starts with m or n
	ScriptHashAddrID: 0xc4, // starts with 2
	PrivateKeyID:     0xef, // starts with 9 (uncompressed) or c (compressed)
	Bech32Prefix:     "rt",

	// BIP32 hierarchical deterministic extended key magics
	HDPrivateKeyID: [4]byte{0x04, 0x35, 0x83, 0x94}, // starts with tprv
	HDPublicKeyID:  [4]byte{0x04, 0x35, 0x87, 0xcf}, // starts with tpub

	// BIP44 coin type used in the hierarchical deterministic path for
	// address generation.
	HDCoinType: 257,
}

// TestNet3Params defines the network parameters for the test Bitcoin network
// (version 3).  Not to be confused with the regression test network, this
// network is sometimes simply called "testnet".
var TestNet3Params = Params{
	Name:        "testnet3",
	Net:         wire.TestNet3,
	DefaultPort: "18333",
	DNSSeeds: []string{
		"testnet-seed.bitcoin.schildbach.de",
		"testnet-seed.bitcoin.petertodd.org",
		"testnet-seed.bluematt.me",
	},

	// Chain parameters
  DiffCalcFunction:         BTCDiff,
	GenesisBlock:             &testNet3GenesisBlock,
	GenesisHash:              &testNet3GenesisHash,
	PoWFunction:              chainhash.DoubleHashH,
	PowLimit:                 testNet3PowLimit,
	PowLimitBits:             0x1d00ffff,
	CoinbaseMaturity:         100,
	SubsidyReductionInterval: 210000,
	TargetTimespan:           time.Hour * 24 * 14, // 14 days
	TargetTimePerBlock:       time.Minute * 10,    // 10 minutes
	RetargetAdjustmentFactor: 4,                   // 25% less, 400% more
	ReduceMinDifficulty:      true,
	MinDiffReductionTime:     time.Minute * 20, // TargetTimePerBlock * 2
	GenerateSupported:        false,

	// Checkpoints ordered from oldest to newest.
	Checkpoints: []Checkpoint{
		{546, newHashFromStr("000000002a936ca763904c3c35fce2f3556c559c0214345d31b1bcebf76acb70")},
	},

	// Enforce current block version once majority of the network has
	// upgraded.
	// 51% (51 / 100)
	// Reject previous block versions once a majority of the network has
	// upgraded.
	// 75% (75 / 100)
	BlockEnforceNumRequired: 51,
	BlockRejectNumRequired:  75,
	BlockUpgradeNumToCheck:  100,

	// Mempool parameters
	RelayNonStdTxs: true,

	// Address encoding magics
	PubKeyHashAddrID: 0x6f, // starts with m or n
	ScriptHashAddrID: 0xc4, // starts with 2
	Bech32Prefix:     "tb",
	PrivateKeyID:     0xef, // starts with 9 (uncompressed) or c (compressed)

	// BIP32 hierarchical deterministic extended key magics
	HDPrivateKeyID: [4]byte{0x04, 0x35, 0x83, 0x94}, // starts with tprv
	HDPublicKeyID:  [4]byte{0x04, 0x35, 0x87, 0xcf}, // starts with tpub

	// BIP44 coin type used in the hierarchical deterministic path for
	// address generation.
	HDCoinType: 1,
}

// SimNetParams defines the network parameters for the simulation test Bitcoin
// network.  This network is similar to the normal test network except it is
// intended for private use within a group of individuals doing simulation
// testing.  The functionality is intended to differ in that the only nodes
// which are specifically specified are used to create the network rather than
// following normal discovery rules.  This is important as otherwise it would
// just turn into another public testnet.
var SimNetParams = Params{
	Name:        "simnet",
	Net:         wire.SimNet,
	DefaultPort: "18555",
	DNSSeeds:    []string{}, // NOTE: There must NOT be any seeds.

	// Chain parameters
  DiffCalcFunction:         BTCDiff,
	GenesisBlock:             &simNetGenesisBlock,
	GenesisHash:              &simNetGenesisHash,
	PoWFunction:              chainhash.DoubleHashH,
	PowLimit:                 simNetPowLimit,
	PowLimitBits:             0x207fffff,
	CoinbaseMaturity:         100,
	SubsidyReductionInterval: 210000,
	TargetTimespan:           time.Hour * 24 * 14, // 14 days
	TargetTimePerBlock:       time.Minute * 10,    // 10 minutes
	RetargetAdjustmentFactor: 4,                   // 25% less, 400% more
	ReduceMinDifficulty:      true,
	MinDiffReductionTime:     time.Minute * 20, // TargetTimePerBlock * 2
	GenerateSupported:        true,

	// Checkpoints ordered from oldest to newest.
	Checkpoints: nil,

	// Enforce current block version once majority of the network has
	// upgraded.
	// 51% (51 / 100)
	// Reject previous block versions once a majority of the network has
	// upgraded.
	// 75% (75 / 100)
	BlockEnforceNumRequired: 51,
	BlockRejectNumRequired:  75,
	BlockUpgradeNumToCheck:  100,

	// Mempool parameters
	RelayNonStdTxs: true,

	// Address encoding magics
	PubKeyHashAddrID: 0x3f, // starts with S
	ScriptHashAddrID: 0x7b, // starts with s
	PrivateKeyID:     0x64, // starts with 4 (uncompressed) or F (compressed)
	Bech32Prefix:     "smn",
	// BIP32 hierarchical deterministic extended key magics
	HDPrivateKeyID: [4]byte{0x04, 0x20, 0xb9, 0x00}, // starts with sprv
	HDPublicKeyID:  [4]byte{0x04, 0x20, 0xbd, 0x3a}, // starts with spub

	// BIP44 coin type used in the hierarchical deterministic path for
	// address generation.
	HDCoinType: 115, // ASCII for s
}

var (
	// ErrDuplicateNet describes an error where the parameters for a Bitcoin
	// network could not be set due to the network already being a standard
	// network or previously-registered into this package.
	ErrDuplicateNet = errors.New("duplicate Bitcoin network")

	// ErrUnknownHDKeyID describes an error where the provided id which
	// is intended to identify the network for a hierarchical deterministic
	// private extended key is not registered.
	ErrUnknownHDKeyID = errors.New("unknown hd private extended key bytes")

	// ErrUnknownPrefix describes and error where the provided prefix string
	// isn't found associated with a parameter set / HDCoinType
	ErrUnknownPrefix = errors.New("unknown bech32 prefix")
)

var (
	registeredNets    = make(map[uint32]struct{})
	bech32Prefixes    = make(map[string]uint32)
	pubKeyHashAddrIDs = make(map[byte]struct{})
	scriptHashAddrIDs = make(map[byte]struct{})
	hdPrivToPubKeyIDs = make(map[[4]byte][]byte)
)

// Register registers the network parameters for a Bitcoin network.  This may
// error with ErrDuplicateNet if the network is already registered (either
// due to a previous Register call, or the network being one of the default
// networks).
//
// Network parameters should be registered into this package by a main package
// as early as possible.  Then, library packages may lookup networks or network
// parameters based on inputs and work regardless of the network being standard
// or not.
func Register(params *Params) error {
	if _, ok := registeredNets[params.HDCoinType]; ok {
		return ErrDuplicateNet
	}
	registeredNets[params.HDCoinType] = struct{}{}
	bech32Prefixes[params.Bech32Prefix] = params.HDCoinType
	pubKeyHashAddrIDs[params.PubKeyHashAddrID] = struct{}{}
	scriptHashAddrIDs[params.ScriptHashAddrID] = struct{}{}
	hdPrivToPubKeyIDs[params.HDPrivateKeyID] = params.HDPublicKeyID[:]
	return nil
}

// mustRegister performs the same function as Register except it panics if there
// is an error.  This should only be called from package init functions.
func mustRegister(params *Params) {
	if err := Register(params); err != nil {
		panic("failed to register network: " + err.Error())
	}
}

// PrefixToCoinType returns the HDCoinType for a params set given the bech32 prefix.
// If that prefix isn't registered, it returns an error.
func PrefixToCoinType(prefix string) (uint32, error) {
	coinType, ok := bech32Prefixes[prefix]
	if !ok {
		return 0, ErrUnknownPrefix
	}
	return coinType, nil
}

// IsPubKeyHashAddrID returns whether the id is an identifier known to prefix a
// pay-to-pubkey-hash address on any default or registered network.  This is
// used when decoding an address string into a specific address type.  It is up
// to the caller to check both this and IsScriptHashAddrID and decide whether an
// address is a pubkey hash address, script hash address, neither, or
// undeterminable (if both return true).
func IsPubKeyHashAddrID(id byte) bool {
	_, ok := pubKeyHashAddrIDs[id]
	return ok
}

// IsScriptHashAddrID returns whether the id is an identifier known to prefix a
// pay-to-script-hash address on any default or registered network.  This is
// used when decoding an address string into a specific address type.  It is up
// to the caller to check both this and IsPubKeyHashAddrID and decide whether an
// address is a pubkey hash address, script hash address, neither, or
// undeterminable (if both return true).
func IsScriptHashAddrID(id byte) bool {
	_, ok := scriptHashAddrIDs[id]
	return ok
}

// HDPrivateKeyToPublicKeyID accepts a private hierarchical deterministic
// extended key id and returns the associated public key id.  When the provided
// id is not registered, the ErrUnknownHDKeyID error will be returned.
func HDPrivateKeyToPublicKeyID(id []byte) ([]byte, error) {
	if len(id) != 4 {
		return nil, ErrUnknownHDKeyID
	}

	var key [4]byte
	copy(key[:], id)
	pubBytes, ok := hdPrivToPubKeyIDs[key]
	if !ok {
		return nil, ErrUnknownHDKeyID
	}

	return pubBytes, nil
}

// newHashFromStr converts the passed big-endian hex string into a
// chainhash.Hash.  It only differs from the one available in chainhash in that
// it panics on an error since it will only (and must only) be called with
// hard-coded, and therefore known good, hashes.
func newHashFromStr(hexStr string) *chainhash.Hash {
	hash, err := chainhash.NewHashFromStr(hexStr)
	if err != nil {
		// Ordinarily I don't like panics in library code since it
		// can take applications down without them having a chance to
		// recover which is extremely annoying, however an exception is
		// being made in this case because the only way this can panic
		// is if there is an error in the hard-coded hashes.  Thus it
		// will only ever potentially panic on init and therefore is
		// 100% predictable.
		panic(err)
	}
	return hash
}

func init() {
	// Register all default networks when the package is initialized.
	mustRegister(&MainNetParams)
	mustRegister(&TestNet3Params)
	mustRegister(&RegressionNetParams)
	mustRegister(&SimNetParams)
	mustRegister(&BC2NetParams)
	mustRegister(&LiteCoinTestNet4Params)
	mustRegister(&LiteRegNetParams)
}<|MERGE_RESOLUTION|>--- conflicted
+++ resolved
@@ -7,13 +7,13 @@
 import (
 	"errors"
 	"math/big"
-  "math"
+        "math"
 	"time"
-  "io"
-  "os"
+        "io"
+        "os"
 
 	"github.com/adiabat/btcd/chaincfg/chainhash"
-  "github.com/adiabat/btcd/chaincfg/difficulty"
+        "github.com/adiabat/btcd/chaincfg/difficulty"
 	"github.com/adiabat/btcd/wire"
 	
 	"golang.org/x/crypto/scrypt"
@@ -87,8 +87,8 @@
 	// The function used to calculate the proof of work value for a block
 	PoWFunction func(b []byte) chainhash.Hash
   
-  // The function used to calculate the difficulty of a given block
-  DiffCalcFunction func(r io.ReadSeeker, height, startheight int32, p *Params) (uint32, error)
+        // The function used to calculate the difficulty of a given block
+        DiffCalcFunction func(r io.ReadSeeker, height, startheight int32, p *Params) (uint32, error)
 
 	// PowLimit defines the highest allowed proof of work value for a block
 	// as a uint256.
@@ -553,8 +553,6 @@
 	HDCoinType: 0,
 }
 
-<<<<<<< HEAD
-=======
 // RegressionNetParams defines the network parameters for the regression test
 // Bitcoin network.  Not to be confused with the test Bitcoin network (version
 // 3), this network is sometimes simply called "testnet".
@@ -611,7 +609,6 @@
 	HDCoinType: 257,
 }
 
->>>>>>> 1d02e5b4
 // BC2NetParams are the parameters for the BC2 test network.
 var BC2NetParams = Params{
 	Name:        "bc2",
