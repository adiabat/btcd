--- conflicted
+++ resolved
@@ -59,21 +59,6 @@
 	return chainhash.DoubleHashH(buf.Bytes())
 }
 
-<<<<<<< HEAD
-// ScryptHash returns the 32 byte scrypt hash of the 80 byte header
-func (h *BlockHeader) ScryptHash() chainhash.Hash {
-	var buf bytes.Buffer
-	_ = WriteBlockHeader(&buf, 0, h)
-
-	scryptBytes, _ := scrypt.Key(buf.Bytes(), buf.Bytes(), 1024, 1, 1, 32)
-
-	var scryptHash [32]byte
-	copy(scryptHash[:], scryptBytes)
-	return scryptHash
-}
-
-=======
->>>>>>> a48f1138
 // BtcDecode decodes r using the bitcoin protocol encoding into the receiver.
 // This is part of the Message interface implementation.
 // See Deserialize for decoding block headers stored to disk, such as in a
